<?xml version="1.0" encoding="utf-8"?>
<configuration>
  <startup>
    <supportedRuntime version="v4.0" sku=".NETFramework,Version=v4.6.1" />
  </startup>
  <runtime>
    <assemblyBinding xmlns="urn:schemas-microsoft-com:asm.v1">
      <dependentAssembly>
        <assemblyIdentity name="Sarif" publicKeyToken="21a5e83f6f5bb844" culture="neutral" />
<<<<<<< HEAD
        <bindingRedirect oldVersion="0.0.0.0-2.1.1.0" newVersion="2.1.1.0" />
=======
        <bindingRedirect oldVersion="0.0.0.0-2.1.0.0" newVersion="2.1.0.0" />
>>>>>>> ee93fae1
      </dependentAssembly>
    </assemblyBinding>
    <assemblyBinding xmlns="urn:schemas-microsoft-com:asm.v1">
      <dependentAssembly>
        <assemblyIdentity name="System.Collections.Concurrent" publicKeyToken="b03f5f7f11d50a3a" culture="neutral" />
        <bindingRedirect oldVersion="0.0.0.0-4.0.11.0" newVersion="4.0.11.0" />
      </dependentAssembly>
    </assemblyBinding>
    <assemblyBinding xmlns="urn:schemas-microsoft-com:asm.v1">
      <dependentAssembly>
        <assemblyIdentity name="System.Collections" publicKeyToken="b03f5f7f11d50a3a" culture="neutral" />
        <bindingRedirect oldVersion="0.0.0.0-4.0.11.0" newVersion="4.0.11.0" />
      </dependentAssembly>
    </assemblyBinding>
    <assemblyBinding xmlns="urn:schemas-microsoft-com:asm.v1">
      <dependentAssembly>
        <assemblyIdentity name="System.ComponentModel" publicKeyToken="b03f5f7f11d50a3a" culture="neutral" />
        <bindingRedirect oldVersion="0.0.0.0-4.0.1.0" newVersion="4.0.1.0" />
      </dependentAssembly>
    </assemblyBinding>
    <assemblyBinding xmlns="urn:schemas-microsoft-com:asm.v1">
      <dependentAssembly>
        <assemblyIdentity name="System.ComponentModel.EventBasedAsync" publicKeyToken="b03f5f7f11d50a3a" culture="neutral" />
        <bindingRedirect oldVersion="0.0.0.0-4.0.11.0" newVersion="4.0.11.0" />
      </dependentAssembly>
    </assemblyBinding>
    <assemblyBinding xmlns="urn:schemas-microsoft-com:asm.v1">
      <dependentAssembly>
        <assemblyIdentity name="System.Data.Common" publicKeyToken="b03f5f7f11d50a3a" culture="neutral" />
        <bindingRedirect oldVersion="0.0.0.0-4.2.0.0" newVersion="4.2.0.0" />
      </dependentAssembly>
    </assemblyBinding>
    <assemblyBinding xmlns="urn:schemas-microsoft-com:asm.v1">
      <dependentAssembly>
        <assemblyIdentity name="System.Diagnostics.Contracts" publicKeyToken="b03f5f7f11d50a3a" culture="neutral" />
        <bindingRedirect oldVersion="0.0.0.0-4.0.1.0" newVersion="4.0.1.0" />
      </dependentAssembly>
    </assemblyBinding>
    <assemblyBinding xmlns="urn:schemas-microsoft-com:asm.v1">
      <dependentAssembly>
        <assemblyIdentity name="System.Diagnostics.Debug" publicKeyToken="b03f5f7f11d50a3a" culture="neutral" />
        <bindingRedirect oldVersion="0.0.0.0-4.0.11.0" newVersion="4.0.11.0" />
      </dependentAssembly>
    </assemblyBinding>
    <assemblyBinding xmlns="urn:schemas-microsoft-com:asm.v1">
      <dependentAssembly>
        <assemblyIdentity name="System.Diagnostics.StackTrace" publicKeyToken="b03f5f7f11d50a3a" culture="neutral" />
        <bindingRedirect oldVersion="0.0.0.0-4.1.0.0" newVersion="4.1.0.0" />
      </dependentAssembly>
    </assemblyBinding>
    <assemblyBinding xmlns="urn:schemas-microsoft-com:asm.v1">
      <dependentAssembly>
        <assemblyIdentity name="System.Diagnostics.Tools" publicKeyToken="b03f5f7f11d50a3a" culture="neutral" />
        <bindingRedirect oldVersion="0.0.0.0-4.0.1.0" newVersion="4.0.1.0" />
      </dependentAssembly>
    </assemblyBinding>
    <assemblyBinding xmlns="urn:schemas-microsoft-com:asm.v1">
      <dependentAssembly>
        <assemblyIdentity name="System.Diagnostics.Tracing" publicKeyToken="b03f5f7f11d50a3a" culture="neutral" />
        <bindingRedirect oldVersion="0.0.0.0-4.2.0.0" newVersion="4.2.0.0" />
      </dependentAssembly>
    </assemblyBinding>
    <assemblyBinding xmlns="urn:schemas-microsoft-com:asm.v1">
      <dependentAssembly>
        <assemblyIdentity name="System.Dynamic.Runtime" publicKeyToken="b03f5f7f11d50a3a" culture="neutral" />
        <bindingRedirect oldVersion="0.0.0.0-4.0.11.0" newVersion="4.0.11.0" />
      </dependentAssembly>
    </assemblyBinding>
    <assemblyBinding xmlns="urn:schemas-microsoft-com:asm.v1">
      <dependentAssembly>
        <assemblyIdentity name="System.Globalization" publicKeyToken="b03f5f7f11d50a3a" culture="neutral" />
        <bindingRedirect oldVersion="0.0.0.0-4.0.11.0" newVersion="4.0.11.0" />
      </dependentAssembly>
    </assemblyBinding>
    <assemblyBinding xmlns="urn:schemas-microsoft-com:asm.v1">
      <dependentAssembly>
        <assemblyIdentity name="System.Globalization.Extensions" publicKeyToken="b03f5f7f11d50a3a" culture="neutral" />
        <bindingRedirect oldVersion="0.0.0.0-4.1.0.0" newVersion="4.1.0.0" />
      </dependentAssembly>
    </assemblyBinding>
    <assemblyBinding xmlns="urn:schemas-microsoft-com:asm.v1">
      <dependentAssembly>
        <assemblyIdentity name="System.IO.Compression" publicKeyToken="b77a5c561934e089" culture="neutral" />
        <bindingRedirect oldVersion="0.0.0.0-4.2.0.0" newVersion="4.2.0.0" />
      </dependentAssembly>
    </assemblyBinding>
    <assemblyBinding xmlns="urn:schemas-microsoft-com:asm.v1">
      <dependentAssembly>
        <assemblyIdentity name="System.IO" publicKeyToken="b03f5f7f11d50a3a" culture="neutral" />
        <bindingRedirect oldVersion="0.0.0.0-4.1.2.0" newVersion="4.1.2.0" />
      </dependentAssembly>
    </assemblyBinding>
    <assemblyBinding xmlns="urn:schemas-microsoft-com:asm.v1">
      <dependentAssembly>
        <assemblyIdentity name="System.Linq" publicKeyToken="b03f5f7f11d50a3a" culture="neutral" />
        <bindingRedirect oldVersion="0.0.0.0-4.1.2.0" newVersion="4.1.2.0" />
      </dependentAssembly>
    </assemblyBinding>
    <assemblyBinding xmlns="urn:schemas-microsoft-com:asm.v1">
      <dependentAssembly>
        <assemblyIdentity name="System.Linq.Expressions" publicKeyToken="b03f5f7f11d50a3a" culture="neutral" />
        <bindingRedirect oldVersion="0.0.0.0-4.1.2.0" newVersion="4.1.2.0" />
      </dependentAssembly>
    </assemblyBinding>
    <assemblyBinding xmlns="urn:schemas-microsoft-com:asm.v1">
      <dependentAssembly>
        <assemblyIdentity name="System.Linq.Parallel" publicKeyToken="b03f5f7f11d50a3a" culture="neutral" />
        <bindingRedirect oldVersion="0.0.0.0-4.0.1.0" newVersion="4.0.1.0" />
      </dependentAssembly>
    </assemblyBinding>
    <assemblyBinding xmlns="urn:schemas-microsoft-com:asm.v1">
      <dependentAssembly>
        <assemblyIdentity name="System.Linq.Queryable" publicKeyToken="b03f5f7f11d50a3a" culture="neutral" />
        <bindingRedirect oldVersion="0.0.0.0-4.0.1.0" newVersion="4.0.1.0" />
      </dependentAssembly>
    </assemblyBinding>
    <assemblyBinding xmlns="urn:schemas-microsoft-com:asm.v1">
      <dependentAssembly>
        <assemblyIdentity name="System.Net.Http" publicKeyToken="b03f5f7f11d50a3a" culture="neutral" />
        <bindingRedirect oldVersion="0.0.0.0-4.2.0.0" newVersion="4.2.0.0" />
      </dependentAssembly>
    </assemblyBinding>
    <assemblyBinding xmlns="urn:schemas-microsoft-com:asm.v1">
      <dependentAssembly>
        <assemblyIdentity name="System.Net.NetworkInformation" publicKeyToken="b03f5f7f11d50a3a" culture="neutral" />
        <bindingRedirect oldVersion="0.0.0.0-4.1.2.0" newVersion="4.1.2.0" />
      </dependentAssembly>
    </assemblyBinding>
    <assemblyBinding xmlns="urn:schemas-microsoft-com:asm.v1">
      <dependentAssembly>
        <assemblyIdentity name="System.Net.Primitives" publicKeyToken="b03f5f7f11d50a3a" culture="neutral" />
        <bindingRedirect oldVersion="0.0.0.0-4.0.11.0" newVersion="4.0.11.0" />
      </dependentAssembly>
    </assemblyBinding>
    <assemblyBinding xmlns="urn:schemas-microsoft-com:asm.v1">
      <dependentAssembly>
        <assemblyIdentity name="System.Net.Requests" publicKeyToken="b03f5f7f11d50a3a" culture="neutral" />
        <bindingRedirect oldVersion="0.0.0.0-4.0.11.0" newVersion="4.0.11.0" />
      </dependentAssembly>
    </assemblyBinding>
    <assemblyBinding xmlns="urn:schemas-microsoft-com:asm.v1">
      <dependentAssembly>
        <assemblyIdentity name="System.Net.Sockets" publicKeyToken="b03f5f7f11d50a3a" culture="neutral" />
        <bindingRedirect oldVersion="0.0.0.0-4.2.0.0" newVersion="4.2.0.0" />
      </dependentAssembly>
    </assemblyBinding>
    <assemblyBinding xmlns="urn:schemas-microsoft-com:asm.v1">
      <dependentAssembly>
        <assemblyIdentity name="System.ObjectModel" publicKeyToken="b03f5f7f11d50a3a" culture="neutral" />
        <bindingRedirect oldVersion="0.0.0.0-4.0.11.0" newVersion="4.0.11.0" />
      </dependentAssembly>
    </assemblyBinding>
    <assemblyBinding xmlns="urn:schemas-microsoft-com:asm.v1">
      <dependentAssembly>
        <assemblyIdentity name="System.Reflection" publicKeyToken="b03f5f7f11d50a3a" culture="neutral" />
        <bindingRedirect oldVersion="0.0.0.0-4.1.2.0" newVersion="4.1.2.0" />
      </dependentAssembly>
    </assemblyBinding>
    <assemblyBinding xmlns="urn:schemas-microsoft-com:asm.v1">
      <dependentAssembly>
        <assemblyIdentity name="System.Reflection.Extensions" publicKeyToken="b03f5f7f11d50a3a" culture="neutral" />
        <bindingRedirect oldVersion="0.0.0.0-4.0.1.0" newVersion="4.0.1.0" />
      </dependentAssembly>
    </assemblyBinding>
    <assemblyBinding xmlns="urn:schemas-microsoft-com:asm.v1">
      <dependentAssembly>
        <assemblyIdentity name="System.Reflection.Primitives" publicKeyToken="b03f5f7f11d50a3a" culture="neutral" />
        <bindingRedirect oldVersion="0.0.0.0-4.0.1.0" newVersion="4.0.1.0" />
      </dependentAssembly>
    </assemblyBinding>
    <assemblyBinding xmlns="urn:schemas-microsoft-com:asm.v1">
      <dependentAssembly>
        <assemblyIdentity name="System.Resources.ResourceManager" publicKeyToken="b03f5f7f11d50a3a" culture="neutral" />
        <bindingRedirect oldVersion="0.0.0.0-4.0.1.0" newVersion="4.0.1.0" />
      </dependentAssembly>
    </assemblyBinding>
    <assemblyBinding xmlns="urn:schemas-microsoft-com:asm.v1">
      <dependentAssembly>
        <assemblyIdentity name="System.Runtime" publicKeyToken="b03f5f7f11d50a3a" culture="neutral" />
        <bindingRedirect oldVersion="0.0.0.0-4.1.2.0" newVersion="4.1.2.0" />
      </dependentAssembly>
    </assemblyBinding>
    <assemblyBinding xmlns="urn:schemas-microsoft-com:asm.v1">
      <dependentAssembly>
        <assemblyIdentity name="System.Runtime.Extensions" publicKeyToken="b03f5f7f11d50a3a" culture="neutral" />
        <bindingRedirect oldVersion="0.0.0.0-4.1.2.0" newVersion="4.1.2.0" />
      </dependentAssembly>
    </assemblyBinding>
    <assemblyBinding xmlns="urn:schemas-microsoft-com:asm.v1">
      <dependentAssembly>
        <assemblyIdentity name="System.Runtime.InteropServices" publicKeyToken="b03f5f7f11d50a3a" culture="neutral" />
        <bindingRedirect oldVersion="0.0.0.0-4.1.2.0" newVersion="4.1.2.0" />
      </dependentAssembly>
    </assemblyBinding>
    <assemblyBinding xmlns="urn:schemas-microsoft-com:asm.v1">
      <dependentAssembly>
        <assemblyIdentity name="System.Runtime.InteropServices.RuntimeInformation" publicKeyToken="b03f5f7f11d50a3a" culture="neutral" />
        <bindingRedirect oldVersion="0.0.0.0-4.0.2.0" newVersion="4.0.2.0" />
      </dependentAssembly>
    </assemblyBinding>
    <assemblyBinding xmlns="urn:schemas-microsoft-com:asm.v1">
      <dependentAssembly>
        <assemblyIdentity name="System.Runtime.Numerics" publicKeyToken="b03f5f7f11d50a3a" culture="neutral" />
        <bindingRedirect oldVersion="0.0.0.0-4.0.1.0" newVersion="4.0.1.0" />
      </dependentAssembly>
    </assemblyBinding>
    <assemblyBinding xmlns="urn:schemas-microsoft-com:asm.v1">
      <dependentAssembly>
        <assemblyIdentity name="System.Runtime.Serialization.Json" publicKeyToken="b03f5f7f11d50a3a" culture="neutral" />
        <bindingRedirect oldVersion="0.0.0.0-4.0.1.0" newVersion="4.0.1.0" />
      </dependentAssembly>
    </assemblyBinding>
    <assemblyBinding xmlns="urn:schemas-microsoft-com:asm.v1">
      <dependentAssembly>
        <assemblyIdentity name="System.Runtime.Serialization.Primitives" publicKeyToken="b03f5f7f11d50a3a" culture="neutral" />
        <bindingRedirect oldVersion="0.0.0.0-4.2.0.0" newVersion="4.2.0.0" />
      </dependentAssembly>
    </assemblyBinding>
    <assemblyBinding xmlns="urn:schemas-microsoft-com:asm.v1">
      <dependentAssembly>
        <assemblyIdentity name="System.Runtime.Serialization.Xml" publicKeyToken="b03f5f7f11d50a3a" culture="neutral" />
        <bindingRedirect oldVersion="0.0.0.0-4.1.3.0" newVersion="4.1.3.0" />
      </dependentAssembly>
    </assemblyBinding>
    <assemblyBinding xmlns="urn:schemas-microsoft-com:asm.v1">
      <dependentAssembly>
        <assemblyIdentity name="System.Security.Cryptography.Algorithms" publicKeyToken="b03f5f7f11d50a3a" culture="neutral" />
        <bindingRedirect oldVersion="0.0.0.0-4.3.0.0" newVersion="4.3.0.0" />
      </dependentAssembly>
    </assemblyBinding>
    <assemblyBinding xmlns="urn:schemas-microsoft-com:asm.v1">
      <dependentAssembly>
        <assemblyIdentity name="System.Security.Principal" publicKeyToken="b03f5f7f11d50a3a" culture="neutral" />
        <bindingRedirect oldVersion="0.0.0.0-4.0.1.0" newVersion="4.0.1.0" />
      </dependentAssembly>
    </assemblyBinding>
    <assemblyBinding xmlns="urn:schemas-microsoft-com:asm.v1">
      <dependentAssembly>
        <assemblyIdentity name="System.Security.SecureString" publicKeyToken="b03f5f7f11d50a3a" culture="neutral" />
        <bindingRedirect oldVersion="0.0.0.0-4.1.0.0" newVersion="4.1.0.0" />
      </dependentAssembly>
    </assemblyBinding>
    <assemblyBinding xmlns="urn:schemas-microsoft-com:asm.v1">
      <dependentAssembly>
        <assemblyIdentity name="System.Text.Encoding" publicKeyToken="b03f5f7f11d50a3a" culture="neutral" />
        <bindingRedirect oldVersion="0.0.0.0-4.0.11.0" newVersion="4.0.11.0" />
      </dependentAssembly>
    </assemblyBinding>
    <assemblyBinding xmlns="urn:schemas-microsoft-com:asm.v1">
      <dependentAssembly>
        <assemblyIdentity name="System.Text.Encoding.Extensions" publicKeyToken="b03f5f7f11d50a3a" culture="neutral" />
        <bindingRedirect oldVersion="0.0.0.0-4.0.11.0" newVersion="4.0.11.0" />
      </dependentAssembly>
    </assemblyBinding>
    <assemblyBinding xmlns="urn:schemas-microsoft-com:asm.v1">
      <dependentAssembly>
        <assemblyIdentity name="System.Text.RegularExpressions" publicKeyToken="b03f5f7f11d50a3a" culture="neutral" />
        <bindingRedirect oldVersion="0.0.0.0-4.1.1.0" newVersion="4.1.1.0" />
      </dependentAssembly>
    </assemblyBinding>
    <assemblyBinding xmlns="urn:schemas-microsoft-com:asm.v1">
      <dependentAssembly>
        <assemblyIdentity name="System.Threading" publicKeyToken="b03f5f7f11d50a3a" culture="neutral" />
        <bindingRedirect oldVersion="0.0.0.0-4.0.11.0" newVersion="4.0.11.0" />
      </dependentAssembly>
    </assemblyBinding>
    <assemblyBinding xmlns="urn:schemas-microsoft-com:asm.v1">
      <dependentAssembly>
        <assemblyIdentity name="System.Threading.Overlapped" publicKeyToken="b03f5f7f11d50a3a" culture="neutral" />
        <bindingRedirect oldVersion="0.0.0.0-4.1.0.0" newVersion="4.1.0.0" />
      </dependentAssembly>
    </assemblyBinding>
    <assemblyBinding xmlns="urn:schemas-microsoft-com:asm.v1">
      <dependentAssembly>
        <assemblyIdentity name="System.Threading.Tasks" publicKeyToken="b03f5f7f11d50a3a" culture="neutral" />
        <bindingRedirect oldVersion="0.0.0.0-4.0.11.0" newVersion="4.0.11.0" />
      </dependentAssembly>
    </assemblyBinding>
    <assemblyBinding xmlns="urn:schemas-microsoft-com:asm.v1">
      <dependentAssembly>
        <assemblyIdentity name="System.Threading.Tasks.Parallel" publicKeyToken="b03f5f7f11d50a3a" culture="neutral" />
        <bindingRedirect oldVersion="0.0.0.0-4.0.1.0" newVersion="4.0.1.0" />
      </dependentAssembly>
    </assemblyBinding>
    <assemblyBinding xmlns="urn:schemas-microsoft-com:asm.v1">
      <dependentAssembly>
        <assemblyIdentity name="System.Threading.Timer" publicKeyToken="b03f5f7f11d50a3a" culture="neutral" />
        <bindingRedirect oldVersion="0.0.0.0-4.0.1.0" newVersion="4.0.1.0" />
      </dependentAssembly>
    </assemblyBinding>
    <assemblyBinding xmlns="urn:schemas-microsoft-com:asm.v1">
      <dependentAssembly>
        <assemblyIdentity name="System.ValueTuple" publicKeyToken="cc7b13ffcd2ddd51" culture="neutral" />
        <bindingRedirect oldVersion="0.0.0.0-4.0.2.0" newVersion="4.0.2.0" />
      </dependentAssembly>
    </assemblyBinding>
    <assemblyBinding xmlns="urn:schemas-microsoft-com:asm.v1">
      <dependentAssembly>
        <assemblyIdentity name="System.Xml.ReaderWriter" publicKeyToken="b03f5f7f11d50a3a" culture="neutral" />
        <bindingRedirect oldVersion="0.0.0.0-4.1.1.0" newVersion="4.1.1.0" />
      </dependentAssembly>
    </assemblyBinding>
    <assemblyBinding xmlns="urn:schemas-microsoft-com:asm.v1">
      <dependentAssembly>
        <assemblyIdentity name="System.Xml.XDocument" publicKeyToken="b03f5f7f11d50a3a" culture="neutral" />
        <bindingRedirect oldVersion="0.0.0.0-4.0.11.0" newVersion="4.0.11.0" />
      </dependentAssembly>
    </assemblyBinding>
    <assemblyBinding xmlns="urn:schemas-microsoft-com:asm.v1">
      <dependentAssembly>
        <assemblyIdentity name="System.Xml.XmlSerializer" publicKeyToken="b03f5f7f11d50a3a" culture="neutral" />
        <bindingRedirect oldVersion="0.0.0.0-4.0.11.0" newVersion="4.0.11.0" />
      </dependentAssembly>
    </assemblyBinding>
    <assemblyBinding xmlns="urn:schemas-microsoft-com:asm.v1">
      <dependentAssembly>
        <assemblyIdentity name="System.Xml.XPath.XDocument" publicKeyToken="b03f5f7f11d50a3a" culture="neutral" />
        <bindingRedirect oldVersion="0.0.0.0-4.1.0.0" newVersion="4.1.0.0" />
      </dependentAssembly>
    </assemblyBinding>
  </runtime>
</configuration><|MERGE_RESOLUTION|>--- conflicted
+++ resolved
@@ -7,11 +7,7 @@
     <assemblyBinding xmlns="urn:schemas-microsoft-com:asm.v1">
       <dependentAssembly>
         <assemblyIdentity name="Sarif" publicKeyToken="21a5e83f6f5bb844" culture="neutral" />
-<<<<<<< HEAD
         <bindingRedirect oldVersion="0.0.0.0-2.1.1.0" newVersion="2.1.1.0" />
-=======
-        <bindingRedirect oldVersion="0.0.0.0-2.1.0.0" newVersion="2.1.0.0" />
->>>>>>> ee93fae1
       </dependentAssembly>
     </assemblyBinding>
     <assemblyBinding xmlns="urn:schemas-microsoft-com:asm.v1">
