--- conflicted
+++ resolved
@@ -89,11 +89,7 @@
         "start": "webpack --watch",
         "server": "webpack-dev-server -d",
         "test": "mocha",
-<<<<<<< HEAD
-        "testcoverage": "nyc --reporter=text mocha",
-=======
         "testcoverage": "nyc mocha --watch=false",
->>>>>>> 8d2e5e85
         "package": "vsce package",
         "vscode:prepublish": "webpack",
         "lint": "eslint .; exit 0"
@@ -126,11 +122,7 @@
         "json-source-map": "0.6.1",
         "mocha": "7.1.1",
         "node-sass": "4.14.1",
-<<<<<<< HEAD
-        "nyc": "^15.1.0",
-=======
         "nyc": "15.1.0",
->>>>>>> 8d2e5e85
         "proxyquire": "2.1.3",
         "react-markdown": "4.3.1",
         "sass-loader": "8.0.2",
